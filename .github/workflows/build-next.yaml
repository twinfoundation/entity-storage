name: Build, Lint, Test, Docs Next

on:
  pull_request:
    branches-ignore:
      - main

jobs:
  dist:
    runs-on: ubuntu-latest

    env:
      TEST_MNEMONIC: ${{ secrets.TEST_MNEMONIC }}

    services:
      scylladb:
        image: scylladb/scylla:5.4.9
        ports:
          - 9042:9042

      dynamodb:
        image: amazon/dynamodb-local:latest
        ports:
          - 8000:8000

    steps:
      - name: Checkout
        uses: actions/checkout@v4

      - name: Setup Node
        uses: actions/setup-node@v4
        with:
          node-version: 20

<<<<<<< HEAD
      - name: Increase aio-max-nr
        # Increase the maximum number of asynchronous I/O (AIO) requests that can be queued to
        # the kernel. This is necessary for the CosmosDB Emulator to function properly, as it
        # requires a higher limit for I/O operations.
        # Reference: https://man7.org/linux/man-pages/man5/proc.5.html#fs.aio-max-nr
        run: |
          echo 1048576 | sudo tee /proc/sys/fs/aio-max-nr

      - name: Pull CosmosDB Emulator Docker Image
        run: |
          docker pull mcr.microsoft.com/cosmosdb/linux/azure-cosmos-emulator:latest

      - name: Run CosmosDB Emulator
        run: |
          docker run \
            --publish 8081:8081 \
            --publish 10250-10255:10250-10255 \
            --name twin-entity-cosmos \
            --detach \
            --platform=linux/amd64 --memory=3g --cpus=2.0 \
            mcr.microsoft.com/cosmosdb/linux/azure-cosmos-emulator:latest

      - name: Wait for Emulator to Start
        run: sleep 10
=======
      # TODO: Remove once we have a way to pass flags in the services section
      - name: Start Firestore Emulator
        run: |
          docker run -d --name twin-entity-storage-firestore -p 8080:8080 gcr.io/google.com/cloudsdktool/cloud-sdk:emulators gcloud beta emulators firestore start --host-port=0.0.0.0:8080
>>>>>>> 10bfbf0b

      - name: Restore root node_modules from cache
        id: node-cache
        uses: actions/cache@v4
        with:
          path: node_modules
          key: node-modules-${{ hashFiles('package-lock.json') }}

      - name: Install dependencies
        run: npm ci

      - name: Wait for CosmosDB Emulator to be Ready
        run: |
          for i in {1..30}; do
            if nc -zv localhost 8081; then
              echo "CosmosDB emulator is ready!"
              break
            fi
            echo "Waiting for CosmosDB emulator to be ready..."
            sleep 5
          done

      - name: Run Lint and Dist
        run: |
          npm run lint
          npm run dist<|MERGE_RESOLUTION|>--- conflicted
+++ resolved
@@ -32,7 +32,11 @@
         with:
           node-version: 20
 
-<<<<<<< HEAD
+      # TODO: Remove once we have a way to pass flags in the services section
+      - name: Start Firestore Emulator
+        run: |
+          docker run -d --name twin-entity-storage-firestore -p 8080:8080 gcr.io/google.com/cloudsdktool/cloud-sdk:emulators gcloud beta emulators firestore start --host-port=0.0.0.0:8080
+
       - name: Increase aio-max-nr
         # Increase the maximum number of asynchronous I/O (AIO) requests that can be queued to
         # the kernel. This is necessary for the CosmosDB Emulator to function properly, as it
@@ -57,12 +61,6 @@
 
       - name: Wait for Emulator to Start
         run: sleep 10
-=======
-      # TODO: Remove once we have a way to pass flags in the services section
-      - name: Start Firestore Emulator
-        run: |
-          docker run -d --name twin-entity-storage-firestore -p 8080:8080 gcr.io/google.com/cloudsdktool/cloud-sdk:emulators gcloud beta emulators firestore start --host-port=0.0.0.0:8080
->>>>>>> 10bfbf0b
 
       - name: Restore root node_modules from cache
         id: node-cache
